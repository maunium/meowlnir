--- conflicted
+++ resolved
@@ -247,11 +247,8 @@
 		m.Config.Antispam.FilterLocalInvites,
 		m.Config.Meowlnir.DryRun,
 		m.HackyAutoRedactPatterns,
-<<<<<<< HEAD
 		m.PolicyServer,
-=======
 		roomHashes,
->>>>>>> e4c16c91
 	)
 }
 
