package policyeval

import (
	"context"
	"crypto/sha256"
	"encoding/base64"
	"fmt"
	"net/http"
	"strings"
	"time"

	"github.com/rs/zerolog"
	"maunium.net/go/mautrix"
	"maunium.net/go/mautrix/event"
	"maunium.net/go/mautrix/id"

	"go.mau.fi/meowlnir/policylist"
)

func (pe *PolicyEvaluator) HandleCommand(ctx context.Context, evt *event.Event) {
	if evt.Mautrix.WasEncrypted && evt.Mautrix.TrustState < id.TrustStateCrossSignedTOFU {
		zerolog.Ctx(ctx).Warn().
			Stringer("trust_state", evt.Mautrix.TrustState).
			Msg("Dropping encrypted event with insufficient trust state")
		return
	}
	fields := strings.Fields(evt.Content.AsMessage().Body)
	cmd := strings.ToLower(fields[0])
	args := fields[1:]
	zerolog.Ctx(ctx).Info().Str("command", cmd).Msg("Handling command")
	switch cmd {
	case "!join":
		if len(args) == 0 {
			pe.sendNotice(ctx, "Usage: `!join <room ID>...`")
			return
		}
		for _, arg := range args {
			_, err := pe.Bot.JoinRoom(ctx, arg, nil)
			if err != nil {
				pe.sendNotice(ctx, "Failed to join room %q: %v", arg, err)
			} else {
				pe.sendNotice(ctx, "Joined room %q", arg)
			}
		}
		pe.sendSuccessReaction(ctx, evt.ID)
	case "!leave":
		if len(args) == 0 {
			pe.sendNotice(ctx, "Usage: `!leave <room ID>...`")
			return
		}
		var target id.RoomID
		if strings.HasPrefix(args[0], "#") {
			rawTarget, err := pe.Bot.ResolveAlias(ctx, id.RoomAlias(args[0]))
			if err != nil {
				pe.sendNotice(ctx, "Failed to resolve alias %q: %v", args[0], err)
				return
			}
			target = rawTarget.RoomID
		} else {
			target = id.RoomID(args[0])
		}
		for _, arg := range args {
			_, err := pe.Bot.LeaveRoom(ctx, target, nil)
			if err != nil {
				pe.sendNotice(ctx, "Failed to leave room %q: %v", arg, err)
			} else {
				pe.sendNotice(ctx, "Left room %q", arg)
			}
		}
	case "!redact":
		if len(args) < 1 {
			pe.sendNotice(ctx, "Usage: `!redact <user ID> [reason]`")
			return
		}
		pe.RedactUser(ctx, id.UserID(args[0]), strings.Join(args[1:], " "), false)
		pe.sendSuccessReaction(ctx, evt.ID)
	case "!kick":
		if len(args) < 1 {
			pe.sendNotice(ctx, "Usage: `!kick <user ID> [reason]`")
			return
		}
		userID := id.UserID(args[0])
		rooms := pe.getRoomsUserIsIn(userID)
		if len(rooms) == 0 {
			pe.sendNotice(ctx, "User `%s` is not in any rooms", userID)
			return
		}
		reason := strings.Join(args[1:], " ")
		successCount := 0
		for _, room := range rooms {
			_, err := pe.Bot.KickUser(ctx, room, &mautrix.ReqKickUser{
				Reason: reason,
				UserID: userID,
			})
			if err != nil {
				pe.sendNotice(ctx, "Failed to kick `%s` from `%s`: %v", userID, room, err)
			} else {
				successCount++
			}
		}
		pe.sendSuccessReaction(ctx, evt.ID)
	case "!ban", "!ban-user", "!ban-server":
		if len(args) < 2 {
			if cmd == "!ban-server" {
				pe.sendNotice(ctx, "Usage: `!ban-server <list shortcode> <server name> <reason>`")
			} else {
				pe.sendNotice(ctx, "Usage: `!ban <list shortcode> <user ID> <reason>`")
			}
			return
		}
		list := pe.FindListByShortcode(args[0])
		if list == nil {
			pe.sendNotice(ctx, `List %q not found`, args[0])
			return
		}
		target := args[1]
		var match policylist.Match
		var entityType policylist.EntityType
		if cmd == "!ban-server" {
			entityType = policylist.EntityTypeServer
			match = pe.Store.MatchServer(pe.GetWatchedLists(), target)
		} else {
			entityType = policylist.EntityTypeUser
			match = pe.Store.MatchUser(pe.GetWatchedLists(), id.UserID(target))
		}
		var existingStateKey string
		if rec := match.Recommendations().BanOrUnban; rec != nil {
			if rec.Recommendation == event.PolicyRecommendationUnban {
				pe.sendNotice(ctx, "`%s` has an unban recommendation: %s", target, rec.Reason)
				return
			} else if rec.RoomID == list.RoomID {
				existingStateKey = rec.StateKey
			}
		}
		policy := &event.ModPolicyContent{
			Entity:         target,
			Reason:         strings.Join(args[2:], " "),
			Recommendation: event.PolicyRecommendationBan,
		}
		resp, err := pe.SendPolicy(ctx, list.RoomID, entityType, existingStateKey, policy)
		if err != nil {
			pe.sendNotice(ctx, `Failed to send ban policy: %v`, err)
			return
		}
		zerolog.Ctx(ctx).Info().
			Stringer("policy_list", list.RoomID).
			Any("policy", policy).
			Stringer("policy_event_id", resp.EventID).
			Msg("Sent ban policy from command")
		pe.sendSuccessReaction(ctx, evt.ID)
	case "!match":
		start := time.Now()
		match := pe.Store.MatchUser(nil, id.UserID(args[0]))
		dur := time.Since(start)
		if match != nil {
			eventStrings := make([]string, len(match))
			for i, policy := range match {
				eventStrings[i] = fmt.Sprintf("* [%s](%s) set recommendation `%s` for `%s` at %s for %s",
					policy.Sender, policy.Sender.URI().MatrixToURL(), policy.Recommendation, policy.Entity, time.UnixMilli(policy.Timestamp), policy.Reason)
			}
			pe.sendNotice(ctx, "Matched in %s with recommendations %+v\n\n%s", dur, match.Recommendations(), strings.Join(eventStrings, "\n"))
		} else {
			pe.sendNotice(ctx, "No match in %s", dur.String())
		}
		rooms := pe.getRoomsUserIsIn(id.UserID(args[0]))
		if len(rooms) > 0 {
			formattedRooms := make([]string, len(rooms))
			pe.protectedRoomsLock.RLock()
			for i, roomID := range rooms {
				name := roomID.String()
				meta := pe.protectedRooms[roomID]
				if meta != nil && meta.Name != "" {
					name = meta.Name
				}
				formattedRooms[i] = fmt.Sprintf("* [%s](%s)", name, roomID.URI().MatrixToURL())
			}
			pe.protectedRoomsLock.RUnlock()
			pe.sendNotice(ctx, "User is in %d protected rooms:\n\n%s", len(rooms), strings.Join(formattedRooms, "\n"))
		}
	}
}

func (pe *PolicyEvaluator) SendPolicy(ctx context.Context, policyList id.RoomID, entityType policylist.EntityType, stateKey string, content *event.ModPolicyContent) (*mautrix.RespSendEvent, error) {
	if stateKey == "" {
		stateKeyHash := sha256.Sum256(append([]byte(content.Entity), []byte(content.Recommendation)...))
		stateKey = base64.StdEncoding.EncodeToString(stateKeyHash[:])
	}
	return pe.Bot.SendStateEvent(ctx, policyList, entityType.EventType(), stateKey, content)
}

<<<<<<< HEAD
func (pe *PolicyEvaluator) HandleReport(ctx context.Context, senderToken string, sender id.UserID, roomID id.RoomID, eventID id.EventID, reason string) error {
	userClient, err := mautrix.NewClient(pe.Bot.HomeserverURL.String(), sender, senderToken)
	if err != nil {
		zerolog.Ctx(ctx).Info().Err(err).Msg("Failed to create client")
		return fmt.Errorf("failed to create client: %w", err)
	}
	evt, fetchErr := userClient.GetEvent(ctx, roomID, eventID)
	if fetchErr != nil {
		var synErr error
		if pe.SynapseDB != nil {
			evt, synErr = pe.SynapseDB.GetEvent(ctx, eventID)
		} else {
			synErr = fmt.Errorf("synapse db not available")
		}
		if synErr != nil {
			zerolog.Ctx(ctx).
				Err(fetchErr).
				AnErr("db_error", synErr).
				Msg("Failed to get report target event from both API and database")
			pe.sendNotice(
				ctx, `[%s](%s) reported [an event](%s) for %s, but the event could not be fetched: %v`,
				sender, sender.URI().MatrixToURL(), roomID.EventURI(eventID).MatrixToURL(), reason, fetchErr,
			)
			return fmt.Errorf("failed to fetch event: %w", fetchErr)
=======
func (pe *PolicyEvaluator) HandleReport(ctx context.Context, sender, targetUserID id.UserID, roomID id.RoomID, eventID id.EventID, reason string) error {
	var evt *event.Event
	var err error
	if eventID != "" {
		evt, err = pe.Bot.Client.GetEvent(ctx, roomID, eventID)
		if err != nil {
			var synErr error
			if pe.SynapseDB != nil {
				evt, synErr = pe.SynapseDB.GetEvent(ctx, eventID)
			} else {
				synErr = fmt.Errorf("synapse db not available")
			}
			if synErr != nil {
				zerolog.Ctx(ctx).
					Err(err).
					AnErr("db_error", synErr).
					Msg("Failed to get report target event from both API and database")
				pe.sendNotice(
					ctx, `[%s](%s) reported [an event](%s) for %s, but the event could not be fetched: %v`,
					sender, sender.URI().MatrixToURL(), roomID.EventURI(eventID).MatrixToURL(), reason, err,
				)
				return fmt.Errorf("failed to fetch event: %w", err)
			}
		}
		targetUserID = evt.Sender
	}
	if !pe.Admins.Has(sender) || !strings.HasPrefix(reason, "/") || targetUserID == "" {
		if eventID != "" {
			pe.sendNotice(
				ctx, `[%s](%s) reported [an event](%s) from [%s](%s) for %s`,
				sender, sender.URI().MatrixToURL(), roomID.EventURI(eventID).MatrixToURL(),
				evt.Sender, evt.Sender.URI().MatrixToURL(),
				reason,
			)
		} else if roomID != "" {
			pe.sendNotice(
				ctx, `[%s](%s) reported [a room](%s) for %s`,
				sender, sender.URI().MatrixToURL(), roomID.URI().MatrixToURL(),
				reason,
			)
		} else if targetUserID != "" {
			pe.sendNotice(
				ctx, `[%s](%s) reported [%s](%s) for %s`,
				sender, sender.URI().MatrixToURL(), targetUserID.URI().MatrixToURL(),
				reason,
			)
>>>>>>> 146277e2
		}
		return nil
	}
	fields := strings.Fields(reason)
	cmd := strings.TrimPrefix(fields[0], "/")
	args := fields[1:]
	switch strings.ToLower(cmd) {
	case "ban":
		if len(args) < 2 {
			return mautrix.MInvalidParam.WithMessage("Not enough arguments for ban")
		}
		match := pe.Store.MatchUser(pe.GetWatchedLists(), targetUserID)
		if rec := match.Recommendations().BanOrUnban; rec != nil {
			if rec.Recommendation == event.PolicyRecommendationUnban {
				return mautrix.RespError{
					ErrCode:    "FI.MAU.MEOWLNIR.UNBAN_RECOMMENDED",
					Err:        fmt.Sprintf("%s has an unban recommendation: %s", targetUserID, rec.Reason),
					StatusCode: http.StatusConflict,
				}
			} else {
				return mautrix.RespError{
					ErrCode:    "FI.MAU.MEOWLNIR.ALREADY_BANNED",
					Err:        fmt.Sprintf("%s is already banned for: %s", targetUserID, rec.Reason),
					StatusCode: http.StatusConflict,
				}
			}
		}
		list := pe.FindListByShortcode(args[0])
		if list == nil {
			pe.sendNotice(ctx, `Failed to handle [%s](%s)'s report of [%s](%s): list %q not found`,
				sender, sender.URI().MatrixToURL(), targetUserID, targetUserID.URI().MatrixToURL(), args[0])
			return mautrix.MNotFound.WithMessage(fmt.Sprintf("List with shortcode %q not found", args[0]))
		}
		policy := &event.ModPolicyContent{
			Entity:         string(targetUserID),
			Reason:         strings.Join(args[1:], " "),
			Recommendation: event.PolicyRecommendationBan,
		}
		resp, err := pe.SendPolicy(ctx, list.RoomID, policylist.EntityTypeUser, "", policy)
		if err != nil {
			pe.sendNotice(ctx, `Failed to handle [%s](%s)'s report of [%s](%s) for %s ([%s](%s)): %v`,
				sender, sender.URI().MatrixToURL(), targetUserID, targetUserID.URI().MatrixToURL(),
				list.Name, list.RoomID, list.RoomID.URI().MatrixToURL(), err)
			return fmt.Errorf("failed to send policy: %w", err)
		}
		zerolog.Ctx(ctx).Info().
			Stringer("policy_list", list.RoomID).
			Any("policy", policy).
			Stringer("policy_event_id", resp.EventID).
			Msg("Sent ban policy from report")
		pe.sendNotice(ctx, `Processed [%s](%s)'s report of [%s](%s) and sent a ban policy to %s ([%s](%s)) for %s`,
			sender, sender.URI().MatrixToURL(), targetUserID, targetUserID.URI().MatrixToURL(),
			list.Name, list.RoomID, list.RoomID.URI().MatrixToURL(), policy.Reason)
	}
	return nil
}<|MERGE_RESOLUTION|>--- conflicted
+++ resolved
@@ -188,55 +188,25 @@
 	return pe.Bot.SendStateEvent(ctx, policyList, entityType.EventType(), stateKey, content)
 }
 
-<<<<<<< HEAD
-func (pe *PolicyEvaluator) HandleReport(ctx context.Context, senderToken string, sender id.UserID, roomID id.RoomID, eventID id.EventID, reason string) error {
-	userClient, err := mautrix.NewClient(pe.Bot.HomeserverURL.String(), sender, senderToken)
-	if err != nil {
-		zerolog.Ctx(ctx).Info().Err(err).Msg("Failed to create client")
-		return fmt.Errorf("failed to create client: %w", err)
-	}
-	evt, fetchErr := userClient.GetEvent(ctx, roomID, eventID)
-	if fetchErr != nil {
-		var synErr error
-		if pe.SynapseDB != nil {
-			evt, synErr = pe.SynapseDB.GetEvent(ctx, eventID)
-		} else {
-			synErr = fmt.Errorf("synapse db not available")
-		}
-		if synErr != nil {
-			zerolog.Ctx(ctx).
-				Err(fetchErr).
-				AnErr("db_error", synErr).
-				Msg("Failed to get report target event from both API and database")
-			pe.sendNotice(
-				ctx, `[%s](%s) reported [an event](%s) for %s, but the event could not be fetched: %v`,
-				sender, sender.URI().MatrixToURL(), roomID.EventURI(eventID).MatrixToURL(), reason, fetchErr,
-			)
-			return fmt.Errorf("failed to fetch event: %w", fetchErr)
-=======
-func (pe *PolicyEvaluator) HandleReport(ctx context.Context, sender, targetUserID id.UserID, roomID id.RoomID, eventID id.EventID, reason string) error {
+func (pe *PolicyEvaluator) HandleReport(ctx context.Context, senderToken string, sender, targetUserID id.UserID, roomID id.RoomID, eventID id.EventID, reason string) error {
 	var evt *event.Event
 	var err error
 	if eventID != "" {
-		evt, err = pe.Bot.Client.GetEvent(ctx, roomID, eventID)
+		userClient := &mautrix.Client{
+			HomeserverURL: pe.Bot.HomeserverURL,
+			Client:        pe.Bot.Client.Client,
+			Log:           *zerolog.Ctx(ctx),
+			UserID:        sender,
+			AccessToken:   senderToken,
+		}
+		evt, err = userClient.GetEvent(ctx, roomID, eventID)
 		if err != nil {
-			var synErr error
-			if pe.SynapseDB != nil {
-				evt, synErr = pe.SynapseDB.GetEvent(ctx, eventID)
-			} else {
-				synErr = fmt.Errorf("synapse db not available")
-			}
-			if synErr != nil {
-				zerolog.Ctx(ctx).
-					Err(err).
-					AnErr("db_error", synErr).
-					Msg("Failed to get report target event from both API and database")
-				pe.sendNotice(
-					ctx, `[%s](%s) reported [an event](%s) for %s, but the event could not be fetched: %v`,
-					sender, sender.URI().MatrixToURL(), roomID.EventURI(eventID).MatrixToURL(), reason, err,
-				)
-				return fmt.Errorf("failed to fetch event: %w", err)
-			}
+			zerolog.Ctx(ctx).Err(err).Msg("Failed to get report target event with user's token")
+			pe.sendNotice(
+				ctx, `[%s](%s) reported [an event](%s) for %s, but the event could not be fetched: %v`,
+				sender, sender.URI().MatrixToURL(), roomID.EventURI(eventID).MatrixToURL(), reason, err,
+			)
+			return fmt.Errorf("failed to fetch event: %w", err)
 		}
 		targetUserID = evt.Sender
 	}
@@ -260,7 +230,6 @@
 				sender, sender.URI().MatrixToURL(), targetUserID.URI().MatrixToURL(),
 				reason,
 			)
->>>>>>> 146277e2
 		}
 		return nil
 	}
